--- conflicted
+++ resolved
@@ -157,14 +157,10 @@
     coords.requires_grad_(True)
 
     # Reshape targets (bucket images) to match flattened coordinates
-<<<<<<< HEAD
     # Shape: [num_lasers, num_buckets, H, W] -> [num_lasers, num_buckets, H*W]
     num_lasers = bucket_images_t.shape[0]
     num_buckets = bucket_images_t.shape[1]
-=======
-    num_lasers, num_buckets = bucket_images_t.shape[:2]
-    # Shape: [num_lasers, num_buckets, H, W] -> [num_lasers, num_buckets, H*W]
->>>>>>> 5329a5aa
+
     targets = bucket_images_t.view(num_lasers, num_buckets, -1)
 
     # Instantiate the loss function
